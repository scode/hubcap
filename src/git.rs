use failure::Error;
use regex::Regex;
use std::path::Path;
use std::path::PathBuf;
use std::process::Command;

/// The possible states a file can be in.
///
/// See also: StatusEntry
#[derive(Clone, Debug, PartialEq)]
pub enum Status {
    /// Clean is the absense of any other status (what is represented as whitespace in "git status" output"). This can occur because
    /// the file has a non-clean in the other "arm" of the status entry. For example, if the file is clean in the index but modified
    /// in the work tree, it will result in a StatusEntry whose index side will be Clean(...).
    Clean(PathBuf),
    Modified(PathBuf),
    Added(PathBuf),
    Deleted(PathBuf),
    Renamed {
        new: PathBuf,
        old: PathBuf,
    },
    Copied {
        new: PathBuf,
        old: PathBuf,
    },
    UpdatedUnMerged(PathBuf),
    Untracked(PathBuf),
}

/// A status "line" as reported by `git status`.
///
/// Please see git-status(1) for more.
#[derive(Clone, Debug, PartialEq)]
pub struct StatusEntry {
    /// The "X" as described in git-status(1). It can represent the other side of a merge with
    /// conflicts, or the status in the index, depending on the state of the repo.
    pub merge_or_index: Status,

    /// The "Y" as described in git-status(1). Represents the status of the file in the local
    /// work tree.
    pub work_tree: Status,
}

/// A ref and its associated sha (hash value).
#[derive(Clone, Debug, PartialEq)]
pub struct ResolvedRef {
    name: String,
    sha: String,
}

impl ResolvedRef {
    /// Return the name of the ref.
    ///
    /// Example ref names include:
    ///
    /// ```text
    /// HEAD
    /// refs/heads/master
    /// refs/heads/my-branch
    /// refs/tags/a-tag
    /// refs/remotes/origin/my-branch
    /// ```
    ///
    /// For assistance in interpreting a ref name, see interpret_ref().
    pub fn name(&self) -> &str {
        &self.name
    }

    /// Return the sha the ref refers to.
    ///
    /// The name "sha" is used only because it is the colloquial name, and isn't meant to imply
    /// anything about the choice of hashing algorithm by git.
    pub fn sha(&self) -> &str {
        &self.sha
    }
}

#[derive(Clone, Debug, PartialEq)]
pub enum InterpretedRef {
    /// The special HEAD ref (see also: git show-ref --head). This typically indicates the current branch
    /// unless the repo is in a detached head state.
    ///
    /// Examples (only one possibility):
    ///
    /// ```text
    /// HEAD
    /// ```
    Head(),

    /// A tag by the given name.
    ///
    /// Example refs:
    ///
    /// ```text
    /// refs/tags/v1.0.0 -> Tag(v1.0.0)
    /// refs/tags/my/tag -> Tag(my/tag)
    /// ```
    Tag(String),

    /// A local branch.
    ///
    /// Example refs:
    ///
    /// ```text
    /// refs/heads/master -> LocalBranch(master)
    /// refs/heads/my/branch -> LocalBranch(my/branch)
    /// ```
    LocalBranch(String),

    /// A remote branch by the given name on the given remote.
    ///
    /// Example refs:
    ///
    /// ```text
    /// refs/remotes/origin/master -> RemoteBranch(origin, master)
    /// refs/remotes/upstream/some/branch -> RemoteBranch(upstream, some/branch)
    /// ```
    RemoteBranch { remote: String, name: String },
}

/// Interpret a ref name if possible.
///
/// See InterpretedRef and its comments for what we consider to be valid refs.
///
/// We return an error if we cannot recognize the ref.
///
/// ```
/// # use hubcap::git::interpret_ref;
/// # use hubcap::git::InterpretedRef;
/// assert_eq!(interpret_ref("HEAD").unwrap(), InterpretedRef::Head());
/// assert_eq!(interpret_ref("refs/heads/master").unwrap(), InterpretedRef::LocalBranch("master".into()));
/// assert_eq!(interpret_ref("refs/heads/my/branch").unwrap(), InterpretedRef::LocalBranch("my/branch".into()));
/// assert_eq!(interpret_ref("refs/tags/v1.0.0").unwrap(), InterpretedRef::Tag("v1.0.0".into()));
/// assert_eq!(interpret_ref("refs/tags/betas/v1.0.0-b1").unwrap(), InterpretedRef::Tag("betas/v1.0.0-b1".into()));
/// assert_eq!(interpret_ref("refs/remotes/origin/master").unwrap(), InterpretedRef::RemoteBranch{remote: "origin".into(), name: "master".into()});
/// assert_eq!(interpret_ref("refs/remotes/upstream/some/branch").unwrap(), InterpretedRef::RemoteBranch{remote: "upstream".into(), name: "some/branch".into()});
/// assert!(interpret_ref("invalid").is_err());
/// ```
pub fn interpret_ref<T: AsRef<str>>(ref_name: T) -> Result<InterpretedRef, Error> {
    // Should consider using lazy_static crate to cache.
    let re = Regex::new(r"^(?P<head>HEAD)|refs/tags/(?P<tag>.*)|refs/heads/(?P<localbranch>.*)|refs/remotes/(?P<remote>[^/]+)/(?P<remotebranch>.*)$").unwrap();
    let capture = re
        .captures(ref_name.as_ref())
        .ok_or_else(|| format_err!("could not interpret ref: [{}]", ref_name.as_ref()))?;

    let head = capture.name("head");
    if head.is_some() {
        return Ok(InterpretedRef::Head());
    }

    let tag = capture.name("tag");
    if let Some(tag) = tag {
        return Ok(InterpretedRef::Tag(tag.as_str().into()));
    }

    let local_branch = capture.name("localbranch");
    if let Some(local_branch) = local_branch {
        return Ok(InterpretedRef::LocalBranch(local_branch.as_str().into()));
    }

    let origin = capture.name("remote");
    if let Some(origin) = origin {
        match capture.name("remotebranch") {
            Some(remote_branch) => {
                return Ok(InterpretedRef::RemoteBranch {
                    remote: origin.as_str().into(),
                    name: remote_branch.as_str().into(),
                })
            }
            None => return Err(format_err!("bug: rematched remote but not remotebranch")),
        }
    }

    Err(format_err!(
        "caould not interpret ref: {}",
        ref_name.as_ref()
    ))
}

pub trait Git {
    // Call "git init".
    fn init(&self) -> Result<(), Error>;

    /// Inspect the status of the working copy and return a description of it.
    ///
    /// This is the equivalent of `git status`.
    ///
    /// If the git working copy is clean, an empty vec is returned.
    fn status(&self) -> Result<Vec<StatusEntry>, Error>;

    /// Return all refs known to git.
    ///
    /// If the repo has no refs (typically a freshly initialized empty repo), an error
    /// is returned (this is arguably unexpected, but fits the behavior of show-ref).
    fn refs(&self) -> Result<Vec<ResolvedRef>, Error>;
}

/// An implementation of the Git trait which uses a git binary present on the system to interact
/// with a git repository.
#[derive(Default)]
pub struct SystemGit {
    /// The path of the git binary to execute.
    git_path: PathBuf,

    /// The path to the git repository; equivalent of the -C argument to git.
    repo_path: PathBuf,
}

impl SystemGit {
    /// Create a SystemGit with default configuration
    ///
    /// See the various public builder methods that alter the configuration for their corresponding
    /// default values.
    pub fn new() -> SystemGit {
        SystemGit {
            git_path: PathBuf::from("git"),
            repo_path: PathBuf::from("."),
        }
    }

    /// Set the path to the git binary to use. By default, the path is `git` and it is assumed to
    /// be present in `PATH`.
    pub fn git_path<'a>(&'a mut self, path: &Path) -> &'a mut SystemGit {
        self.git_path = PathBuf::from(path);
        self
    }

    /// Set the path to the repo on which to operate. By default, the path is `.`.
    ///
    /// This is the equivalent of the `-C` argument to git.
    pub fn repo_path<'a>(&'a mut self, path: &Path) -> &'a mut SystemGit {
        self.repo_path = PathBuf::from(path);
        self
    }

    fn git_command(&self) -> Result<Command, Error> {
        let git_path_str = path_to_str(&self.git_path)?;
        let repo_path_str = path_to_str(&self.repo_path)?;

        let mut cmd = Command::new(git_path_str);
        cmd.arg("-C").arg(repo_path_str);

        Ok(cmd)
    }
}

impl Git for SystemGit {
    fn init(&self) -> Result<(), Error> {
        let mut cmd = self.git_command()?;

        cmd.arg("init").arg("-q");

        let output = cmd.output()?;

        if !output.status.success() {
            return Err(format_err!(
                "git init failed: {}",
                String::from_utf8(output.stderr)?
            ));
        }

        Ok(())
    }

    fn status(&self) -> Result<Vec<StatusEntry>, Error> {
        let mut cmd = self.git_command()?;

        cmd.arg("status").arg("-z");

        let output = cmd.output()?;

        if !output.status.success() {
            return Err(format_err!(
                "git terminated in error: {}",
                String::from_utf8(output.stderr)?
            ));
        }

        let stdout = String::from_utf8(output.stdout)?;

        let mut lines: Vec<&str> = stdout.split('\0').collect();
        if *lines.last().unwrap() != "" {
            bail!("expected trailing zero in git status output; got none")
        }
        lines.pop();
        status_lines_to_entries(lines)
    }

    fn refs(&self) -> Result<Vec<ResolvedRef>, Error> {
        let mut cmd = self.git_command()?;

        cmd.arg("show-ref").arg("--head");

        let output = cmd.output()?;
        if !output.status.success() {
            return Err(format_err!(
                "git show-ref terminated in error: stderr: {} stdout: {} status: {}",
                String::from_utf8(output.stderr)?,
                String::from_utf8(output.stdout)?,
                output.status,
            ));
        }

        let stdout = String::from_utf8(output.stdout)?;

        stdout.lines().map(sha_ref_to_resolved_ref).collect()
    }
}

fn make_status(status: &str, rest: &str, next_line: Option<&str>) -> Result<Status, Error> {
    match status {
        "M" => Ok(Status::Modified(PathBuf::from(rest))),
        "A" => Ok(Status::Added(PathBuf::from(rest))),
        "D" => Ok(Status::Deleted(PathBuf::from(rest))),
        "R" => Ok(Status::Renamed {
            new: PathBuf::from(rest),
            old: PathBuf::from(next_line.unwrap()),
        }),
        "C" => Ok(Status::Copied {
            new: PathBuf::from(rest),
            old: PathBuf::from(next_line.unwrap()),
        }),
        "U" => Ok(Status::UpdatedUnMerged(PathBuf::from(rest))),
        "?" => Ok(Status::Untracked(PathBuf::from(rest))),
        " " => Ok(Status::Clean(PathBuf::from(rest))),
        _ => Err(format_err!("unrecognized status: {}", status)),
    }
}

fn make_status_entry(
    x: &str,
    y: &str,
    rest: &str,
    next_line: Option<&str>,
) -> Result<StatusEntry, Error> {
    Ok(StatusEntry {
        merge_or_index: make_status(x, rest, next_line)?,
        work_tree: make_status(y, rest, next_line)?,
    })
}

/// Convert a line of show-ref output into a ResolvedRef.
fn sha_ref_to_resolved_ref<T: Into<String>>(line: T) -> Result<ResolvedRef, Error> {
    // XXX: Would prefer iterators over array indexing for safety.
    let s: String = line.into();
    let v: Vec<&str> = s.split_whitespace().collect();
    if v.len() != 2 {
        return Err(format_err!("expected sha followed by ref name, got: {}", s));
    }

    Ok(ResolvedRef {
        sha: v[0].into(),
        name: v[1].into(),
    })
}

/// Given a sequence of lines (obtained from `git status -z`), produce the corresponding set of
/// status entries.
///
/// In short, for statuses other than renamed/copied we expect:
///
///    <STATUS FLAG OR SPACE> <STATUS FLAG> <SPACE> <ANY CHARS EXCEPT NUL REPEATED> NUL
///
/// For renamed/copied statuses, an additional <ANY CHARS EXCEPT NUL> NUL is used.
///
/// Example:
///   MM modified.txt
///    M modified_in_worktree.txt
///   ?? untracked.txt
///    R newfile.txt
///   oldfile.txt
///
/// See git-status(1) for more.
fn status_lines_to_entries<'a>(
    lines: impl IntoIterator<Item = &'a str>,
) -> Result<Vec<StatusEntry>, Error> {
    let mut entries: Vec<StatusEntry> = Vec::new();

    // This function isn't a straight forward use of map because of the potential for an "entry" to span two
    // lines (renames and copies). We keep an optional previous line around, whose presence indicates we are
    // processing either a rename or a copy, in which case we must defer our call to make_status_entry() until
    // we have read the follow-up line.
    //
    // XXX(scode): There's almost certainly a more idiomatic implementation of this using combinators. Sorry people.
    struct XYRest {
        x: String,
        y: String,
        rest: String,
    };
    let mut maybe_partial_status: Option<XYRest> = None;
    for line in lines {
        if let Some(partial_status) = maybe_partial_status {
            entries.push(make_status_entry(
                &partial_status.x,
                &partial_status.y,
                &partial_status.rest,
                Some(line),
            )?);
            maybe_partial_status = None;
        } else {
            let capture = status_regex().captures(line).ok_or_else(|| {
                format_err!(
                    "unexpected git status line (does not match regex): [{}]",
                    line
                )
            })?;
            let x = capture.name("x").unwrap().as_str();
            let y = capture.name("y").unwrap().as_str();
            let rest = capture.name("rest").unwrap().as_str();

            if x == "C" || x == "R" || y == "C" || y == "R" {
                maybe_partial_status = Some(XYRest {
                    x: x.to_owned(),
                    y: y.to_owned(),
                    rest: rest.to_owned(),
                })
            } else {
                entries.push(make_status_entry(x, y, rest, None)?);
            }
        }
    }

    if maybe_partial_status.is_some() {
        bail!("encountered renamed/copied status wiht no subsequent follow-up line");
    }

    Ok(entries)
}

fn status_regex() -> Regex {
    // Should consider using lazy_static crate to cache.
    Regex::new(r"^(?P<x>[ MADRCU?])(?P<y>[ MADRCU?]) (?P<rest>.*)$").unwrap()
}

/// Convert a Path to a String, failing with an error if the string is not valid utf-8.
///
/// Future: Use https://doc.rust-lang.org/std/option/struct.NoneError.html when stable?
fn path_to_str(p: &Path) -> Result<String, Error> {
    p.to_str()
        .ok_or_else(|| format_err!("path is not valid utf-8: {:?}", p))
        .map(std::borrow::ToOwned::to_owned)
}

#[cfg(test)]
mod tests {
    use super::*;
    use std::fs::File;
    use tempdir;

    fn configured_git(repo_path: &Path) -> SystemGit {
        let mut git = SystemGit::new();
        git.repo_path(repo_path);

        check_output(Command::new("git").arg("-C").arg(repo_path).arg("init")).unwrap();

        check_output(
            Command::new("git")
                .arg("-C")
                .arg(repo_path)
                .arg("config")
                .arg("--local")
                .arg("user.email")
                .arg("hubcabtest@example.com"),
        )
        .unwrap();

        check_output(
            Command::new("git")
                .arg("-C")
                .arg(repo_path)
                .arg("config")
                .arg("--local")
                .arg("user.name")
                .arg("hubcabtest"),
        )
        .unwrap();

        git
    }

    fn check_output(cmd: &mut Command) -> Result<(), Error> {
        let output = cmd.output()?;
        if !output.status.success() {
            return Err(format_err!(
                "cmd exited unsuccessfully: stdout: {} stderr: {}",
                String::from_utf8(output.stdout)?,
                String::from_utf8(output.stderr)?,
            ));
        }

        Ok(())
    }

    #[test]
    fn test_git_init() {
        let tmp_dir = tempdir::TempDir::new("hubcap-test").unwrap();
        let tmp_path = tmp_dir.path();
        let git = configured_git(tmp_path);

        git.init().expect("git init failed");
        assert!(tmp_path.join(".git").exists());
    }

    #[test]
    fn test_system_git_status() {
        let tmp_dir = tempdir::TempDir::new("hubcap-test").unwrap();
        let tmp_path = tmp_dir.path();
        let mut git = SystemGit::new();
        git.repo_path(tmp_path);

        // An entirely clean working copy (catch special case of git status returning no output).
        {
            check_output(Command::new("git").arg("-C").arg(tmp_path).arg("init")).unwrap();
            let status = git.status().unwrap();
            assert_eq!(status.len(), 0)
        }

        // Non-empty status output (untracked file).
        {
            File::create(tmp_path.join("testfile")).unwrap();

            let status = git.status().unwrap();
            assert_eq!(status.len(), 1);
            assert_eq!(
                status[0],
                StatusEntry {
                    merge_or_index: Status::Untracked(PathBuf::from("testfile")),
                    work_tree: Status::Untracked(PathBuf::from("testfile")),
                }
            )
        }

        tmp_dir.close().unwrap();
    }

    #[test]
    fn test_make_status() {
        let s = make_status("M", "path", None);
        assert!(s.is_ok());
        assert_eq!(s.unwrap(), Status::Modified(PathBuf::from("path")));

        let s = make_status("A", "path", None);
        assert!(s.is_ok());
        assert_eq!(s.unwrap(), Status::Added(PathBuf::from("path")));

        let s = make_status("D", "path", None);
        assert!(s.is_ok());
        assert_eq!(s.unwrap(), Status::Deleted(PathBuf::from("path")));

        let s = make_status("R", "newpath", Some("oldpath"));
        assert!(s.is_ok());
        assert_eq!(
            s.unwrap(),
            Status::Renamed {
                new: PathBuf::from("newpath"),
                old: PathBuf::from("oldpath"),
            }
        );

        let s = make_status("C", "newpath", Some("oldpath"));
        assert!(s.is_ok());
        assert_eq!(
            s.unwrap(),
            Status::Copied {
                new: PathBuf::from("newpath"),
                old: PathBuf::from("oldpath"),
            }
        );

        let s = make_status("?", "path", None);
        assert!(s.is_ok());
        assert_eq!(s.unwrap(), Status::Untracked(PathBuf::from("path")));

        let s = make_status(" ", "path", None);
        assert!(s.is_ok());
        assert_eq!(s.unwrap(), Status::Clean(PathBuf::from("path")));

        let s = make_status("random", "path", None);
        assert!(s.is_err());
    }

    #[test]
    fn test_status_lines_to_entries_empty_vec() {
        let r = status_lines_to_entries(vec![].into_iter());
        assert!(r.is_ok());
        assert!(r.unwrap().len() == 0);
    }

    #[test]
    fn test_status_lines_to_entries_both_single_line() {
        let r = status_lines_to_entries(vec!["MD file.txt"].into_iter());
        assert!(r.is_ok());
        let v = r.unwrap();
        assert_eq!(v.len(), 1);
        assert_eq!(
            v,
            vec![StatusEntry {
                merge_or_index: Status::Modified(PathBuf::from("file.txt")),
                work_tree: Status::Deleted(PathBuf::from("file.txt")),
            }]
        );
    }

    #[test]
    fn test_status_lines_to_entries_copied_right() {
        let r = status_lines_to_entries(vec![" C new.txt", "old.txt"].into_iter());
        assert!(r.is_ok());
        let v = r.unwrap();
        assert_eq!(v.len(), 1);
        assert_eq!(
            v,
            vec![StatusEntry {
                merge_or_index: Status::Clean(PathBuf::from("new.txt")),
                work_tree: Status::Copied {
                    new: PathBuf::from("new.txt"),
                    old: PathBuf::from("old.txt"),
                },
            }]
        );
    }

    #[test]
    fn test_status_lines_to_entries_copied_left() {
        let r = status_lines_to_entries(vec!["C  new.txt", "old.txt"].into_iter());
        assert!(r.is_ok());
        let v = r.unwrap();
        assert_eq!(v.len(), 1);
        assert_eq!(
            v,
            vec![StatusEntry {
                merge_or_index: Status::Copied {
                    new: PathBuf::from("new.txt"),
                    old: PathBuf::from("old.txt"),
                },
                work_tree: Status::Clean(PathBuf::from("new.txt")),
            }]
        );
    }

    #[test]
    fn test_status_lines_to_entries_renamed_right() {
        let r = status_lines_to_entries(vec![" R new.txt", "old.txt"].into_iter());
        assert!(r.is_ok());
        let v = r.unwrap();
        assert_eq!(v.len(), 1);
        assert_eq!(
            v,
            vec![StatusEntry {
                merge_or_index: Status::Clean(PathBuf::from("new.txt")),
                work_tree: Status::Renamed {
                    new: PathBuf::from("new.txt"),
                    old: PathBuf::from("old.txt"),
                },
            }]
        );
    }

    #[test]
    fn test_status_lines_to_entries_renamed_left() {
        let r = status_lines_to_entries(vec!["R  new.txt", "old.txt"].into_iter());
        assert!(r.is_ok());
        let v = r.unwrap();
        assert_eq!(v.len(), 1);
        assert_eq!(
            v,
            vec![StatusEntry {
                merge_or_index: Status::Renamed {
                    new: PathBuf::from("new.txt"),
                    old: PathBuf::from("old.txt"),
                },
                work_tree: Status::Clean(PathBuf::from("new.txt")),
            }]
        );
    }

    #[test]
    fn test_status_lines_to_entries_truncated_expecting_second_line() {
        let r = status_lines_to_entries(
            vec![
                " C file.txt", // should be followd by another line
            ]
            .into_iter(),
        );
        assert!(r.is_err());

        let r = status_lines_to_entries(
            vec![
                " R file.txt", // should be followd by another line
            ]
            .into_iter(),
        );
        assert!(r.is_err());
    }

    #[test]
    fn status_regex_correct() {
        let cap = status_regex().captures("AM fname").unwrap();
        assert_eq!(cap.name("x").unwrap().as_str(), "A");
        assert_eq!(cap.name("y").unwrap().as_str(), "M");
        assert_eq!(cap.name("rest").unwrap().as_str(), "fname");

        assert!(status_regex().captures(" AM fname").is_none());
        assert!(status_regex().captures("AMM fname").is_none());
        assert!(status_regex().captures("AM").is_none());
        assert!(status_regex().captures("AM").is_none());

        status_regex().captures("?? file").unwrap();
        status_regex().captures("MM file").unwrap();
        status_regex().captures("AA file").unwrap();
        status_regex().captures("DD file").unwrap();
        status_regex().captures("RR file").unwrap();
        status_regex().captures("CC file").unwrap();
        status_regex().captures("UU file").unwrap();
        status_regex().captures("   file").unwrap();
    }

    #[test]
    fn path_to_str_valid_utf8() {
        assert_eq!(
            path_to_str(&PathBuf::from("valid utf-8")).unwrap(),
            "valid utf-8"
        );
    }

    #[test]
    fn path_to_str_invalid_utf8() {
        use std::ffi::OsStr;
        use std::os::unix::ffi::OsStrExt;

        let bytes: &[u8] = &vec![255u8];
        let osstr = OsStr::from_bytes(bytes);
        let pb = PathBuf::from(osstr);

        assert!(path_to_str(&pb).is_err())
    }

    #[test]
    fn test_interpret_ref_unrecognized() {
        assert!(interpret_ref("random").is_err());
    }

    #[test]
    fn test_interpret_ref_head() {
        assert_eq!(interpret_ref("HEAD").unwrap(), InterpretedRef::Head());
    }

    #[test]
    fn test_interpret_ref_tag() {
        assert_eq!(
            interpret_ref("refs/tags/tagname").unwrap(),
            InterpretedRef::Tag("tagname".into())
        );
        assert_eq!(
            interpret_ref("refs/tags/tag/name").unwrap(),
            InterpretedRef::Tag("tag/name".into())
        );
    }

    #[test]
    fn test_interpret_ref_local_branch() {
        assert_eq!(
            interpret_ref("refs/heads/branch").unwrap(),
            InterpretedRef::LocalBranch("branch".into())
        );
        assert_eq!(
            interpret_ref("refs/heads/branch/name").unwrap(),
            InterpretedRef::LocalBranch("branch/name".into())
        );
    }

    #[test]
    fn test_interpret_ref_remote_branch() {
        assert_eq!(
            interpret_ref("refs/remotes/origin/branch/name").unwrap(),
            InterpretedRef::RemoteBranch {
                remote: "origin".into(),
                name: "branch/name".into()
            }
        );
    }

    #[test]
    fn test_sha_ref_to_resolved_ref() {
        assert_eq!(
            sha_ref_to_resolved_ref("abc ref/name").unwrap(),
            ResolvedRef {
                name: "ref/name".into(),
                sha: "abc".into()
            }
        );
        assert!(sha_ref_to_resolved_ref("").is_err());
        assert!(sha_ref_to_resolved_ref("abc").is_err());
        assert!(sha_ref_to_resolved_ref("abc name garbage").is_err());
    }

    #[test]
    fn test_system_git_refs_non_empty() {
        use std::io::prelude::*;
        let tmp_dir = tempdir::TempDir::new("hubcap-test").unwrap();
        let tmp_path = tmp_dir.path();
        let git = configured_git(tmp_path);

<<<<<<< HEAD
        Command::new("git")
            .arg("-C")
            .arg(tmp_path)
            .arg("init")
            .spawn()
            .expect("failed to git init");
=======
        check_output(Command::new("git").arg("-C").arg(tmp_path).arg("init")).unwrap();
>>>>>>> b3d0d223

        let mut f = File::create(tmp_path.join("testfile")).unwrap();
        f.write_all("test".as_bytes()).unwrap();
        f.flush().unwrap();

<<<<<<< HEAD
        Command::new("git")
            .arg("-C")
            .arg(tmp_path)
            .arg("add")
            .arg("testfile")
            .spawn()
            .expect("failed to git init");
        Command::new("git")
            .arg("-C")
            .arg(tmp_path)
            .arg("commit")
            .arg("-m")
            .arg("testcommit")
            .arg("testfile")
            .spawn()
            .expect("failed to git init");
        Command::new("git")
            .arg("-C")
            .arg(tmp_path)
            .arg("status")
            .spawn()
            .expect("failed to git show-ref");
        Command::new("git")
            .arg("-C")
            .arg(tmp_path)
            .arg("show-ref")
            .arg("--head")
            .spawn()
            .expect("failed to git show-ref");
=======
        check_output(
            Command::new("git")
                .arg("-C")
                .arg(tmp_path)
                .arg("add")
                .arg("testfile"),
        )
        .unwrap();

        check_output(
            Command::new("git")
                .arg("-C")
                .arg(tmp_path)
                .arg("commit")
                .arg("-m")
                .arg("testcommit")
                .arg("testfile"),
        )
        .unwrap();
>>>>>>> b3d0d223

        let refs = git.refs().unwrap();
        assert_eq!(refs.len(), 2);
        assert_eq!(refs[0].name, "HEAD");
        assert_eq!(refs[1].name, "refs/heads/master");
    }

    #[test]
    /// Test refs() on an empty repo (without a commit).
    fn test_system_git_refs_empty() {
        let tmp_dir = tempdir::TempDir::new("hubcap-test").unwrap();
        let tmp_path = tmp_dir.path();
        let git = configured_git(tmp_path);

        check_output(Command::new("git").arg("-C").arg(tmp_path).arg("init")).unwrap();

        assert!(git.refs().is_err());
    }
}<|MERGE_RESOLUTION|>--- conflicted
+++ resolved
@@ -801,52 +801,12 @@
         let tmp_path = tmp_dir.path();
         let git = configured_git(tmp_path);
 
-<<<<<<< HEAD
-        Command::new("git")
-            .arg("-C")
-            .arg(tmp_path)
-            .arg("init")
-            .spawn()
-            .expect("failed to git init");
-=======
         check_output(Command::new("git").arg("-C").arg(tmp_path).arg("init")).unwrap();
->>>>>>> b3d0d223
 
         let mut f = File::create(tmp_path.join("testfile")).unwrap();
         f.write_all("test".as_bytes()).unwrap();
         f.flush().unwrap();
 
-<<<<<<< HEAD
-        Command::new("git")
-            .arg("-C")
-            .arg(tmp_path)
-            .arg("add")
-            .arg("testfile")
-            .spawn()
-            .expect("failed to git init");
-        Command::new("git")
-            .arg("-C")
-            .arg(tmp_path)
-            .arg("commit")
-            .arg("-m")
-            .arg("testcommit")
-            .arg("testfile")
-            .spawn()
-            .expect("failed to git init");
-        Command::new("git")
-            .arg("-C")
-            .arg(tmp_path)
-            .arg("status")
-            .spawn()
-            .expect("failed to git show-ref");
-        Command::new("git")
-            .arg("-C")
-            .arg(tmp_path)
-            .arg("show-ref")
-            .arg("--head")
-            .spawn()
-            .expect("failed to git show-ref");
-=======
         check_output(
             Command::new("git")
                 .arg("-C")
@@ -866,7 +826,6 @@
                 .arg("testfile"),
         )
         .unwrap();
->>>>>>> b3d0d223
 
         let refs = git.refs().unwrap();
         assert_eq!(refs.len(), 2);
